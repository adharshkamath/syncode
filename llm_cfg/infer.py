import time
from language_model import HuggingFaceModel
from transformers import (
    LlamaTokenizer,
    LlamaForCausalLM,
    PreTrainedModel,
    PreTrainedTokenizer,
    LogitsProcessorList
)
from core import filter_code, run_eval, fix_indents
import os
import torch
import argparse
from python_decoder import PythonDecoder

# TODO: move to python-dotenv
# add hugging face access token here
TOKEN = ""

if __name__ == "__main__":
    # Input grammar masking flag
    p = argparse.ArgumentParser()
    p.add_argument("--mode", choices=["original", "grammar_mask", "synchromesh"], default="original")
    p.add_argument("--model_size", choices=["7B", "13B"], default="7B")
    p.add_argument("--quantize", type=bool, default=True)
    p.add_argument("--gpu", type=int, default=1)
<<<<<<< HEAD
    p.add_argument("--language", choices = ["python", "go"], default = "python", help = "language")
    p.add_argument("--dataset", choices = ["mbxp", "multi-humaneval", "mathqa-x"], default = "mbxp", help = "dataset")
    args = p.parse_args()

    # adjust for n = 10 etc
    num_samples_per_task = 1
    out_dir = f"results/llama/{args.language}/{args.dataset}/"
=======
    p.add_argument("--num_samples", type=int, default=1)
    args = p.parse_args()

    num_samples_per_task = args.num_samples
    out_dir = "results/llama/"
>>>>>>> 2c8f359b
    out_path = out_dir + 'model_size' + str(args.model_size) +  '_samples_' + str(num_samples_per_task) + '_mode_' + str(args.mode) + "_eval.jsonl"
    os.makedirs(out_dir, exist_ok=True)

    # Load model
    device = "cuda:1"
    model_location = "/share/models/llama_model/hf/" + args.model_size
    tokenizer = LlamaTokenizer.from_pretrained(model_location)
    model = LlamaForCausalLM.from_pretrained(model_location, torch_dtype=torch.bfloat16).eval().to(device)
    
    logit_processors = None
    if args.mode == 'grammar_mask':
        python_decoder = PythonDecoder(tokenizer=tokenizer,)
        logit_processors = LogitsProcessorList([python_decoder])

    hf_model = HuggingFaceModel(model, tokenizer=tokenizer, device=device, logit_processors=logit_processors, mode=args.mode)

    run_eval(args, 
        hf_model,
        num_samples_per_task,
        out_path,
        format_tabs=True,
        )

    if args.mode == 'grammar_mask':
        print('Non matching token count: ', python_decoder.non_matching_token_cnt)<|MERGE_RESOLUTION|>--- conflicted
+++ resolved
@@ -24,21 +24,13 @@
     p.add_argument("--model_size", choices=["7B", "13B"], default="7B")
     p.add_argument("--quantize", type=bool, default=True)
     p.add_argument("--gpu", type=int, default=1)
-<<<<<<< HEAD
+    p.add_argument("--num_samples", type=int, default=1)
     p.add_argument("--language", choices = ["python", "go"], default = "python", help = "language")
     p.add_argument("--dataset", choices = ["mbxp", "multi-humaneval", "mathqa-x"], default = "mbxp", help = "dataset")
     args = p.parse_args()
 
-    # adjust for n = 10 etc
-    num_samples_per_task = 1
+    num_samples_per_task = args.num_samples
     out_dir = f"results/llama/{args.language}/{args.dataset}/"
-=======
-    p.add_argument("--num_samples", type=int, default=1)
-    args = p.parse_args()
-
-    num_samples_per_task = args.num_samples
-    out_dir = "results/llama/"
->>>>>>> 2c8f359b
     out_path = out_dir + 'model_size' + str(args.model_size) +  '_samples_' + str(num_samples_per_task) + '_mode_' + str(args.mode) + "_eval.jsonl"
     os.makedirs(out_dir, exist_ok=True)
 
